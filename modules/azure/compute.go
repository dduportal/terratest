package azure

import (
	"context"

	"github.com/Azure/azure-sdk-for-go/services/compute/mgmt/2019-07-01/compute"
	"github.com/gruntwork-io/terratest/modules/testing"
	"github.com/stretchr/testify/require"
)

<<<<<<< HEAD
// GetVirtualMachineClient is a helper function that will setup an Azure Virtual Machine client on your behalf.
func GetVirtualMachineClient(t testing.TestingT, subscriptionID string) *compute.VirtualMachinesClient {
	vmClient, err := GetVirtualMachineClientE(subscriptionID)
	require.NoError(t, err)
	return vmClient
}

// GetVirtualMachineClientE is a helper function that will setup an Azure Virtual Machine client on your behalf.
func GetVirtualMachineClientE(subscriptionID string) (*compute.VirtualMachinesClient, error) {

	// snippet-tag-start::client_factory_example.helper
	// Create a VM client
	vmClient, err := CreateVirtualMachinesClientE(subscriptionID)
	if err != nil {
		return nil, err
	}
	// snippet-tag-end::client_factory_example.helper
=======
// VirtualMachineExists indicates whether the specifcied Azure Virtual Machine exists.
// This function would fail the test if there is an error.
func VirtualMachineExists(t testing.TestingT, vmName string, resGroupName string, subscriptionID string) bool {
	exists, err := VirtualMachineExistsE(vmName, resGroupName, subscriptionID)
	require.NoError(t, err)
	return exists
}

// VirtualMachineExistsE indicates whether the specifcied Azure Virtual Machine exists.
func VirtualMachineExistsE(vmName string, resGroupName string, subscriptionID string) (bool, error) {
	// Get VM Object
	_, err := GetVirtualMachineE(vmName, resGroupName, subscriptionID)
	if err != nil {
		if ResourceNotFoundErrorExists(err) {
			return false, nil
		}
		return false, err
	}
	return true, nil
}

// GetVirtualMachineNics gets a list of Network Interface names for a specifcied Azure Virtual Machine.
// This function would fail the test if there is an error.
func GetVirtualMachineNics(t testing.TestingT, vmName string, resGroupName string, subscriptionID string) []string {
	nicList, err := GetVirtualMachineNicsE(vmName, resGroupName, subscriptionID)
	require.NoError(t, err)

	return nicList
}

// GetVirtualMachineNicsE gets a list of Network Interface names for a specified Azure Virtual Machine.
func GetVirtualMachineNicsE(vmName string, resGroupName string, subscriptionID string) ([]string, error) {

	// Get VM Object
	vm, err := GetVirtualMachineE(vmName, resGroupName, subscriptionID)
	if err != nil {
		return nil, err
	}

	// Get VM NIC(s); value always present, no nil checks needed.
	vmNICs := *vm.NetworkProfile.NetworkInterfaces
>>>>>>> 8c23c7e9

	nics := make([]string, len(vmNICs))
	for i, nic := range vmNICs {
		// Get ID from resource string.
		nicName, err := GetNameFromResourceIDE(*nic.ID)
		if err == nil {
			nics[i] = nicName
		}
	}
	return nics, nil
}

// GetVirtualMachineManagedDisks gets the list of Managed Disk names of the specified Azure Virtual Machine.
// This function would fail the test if there is an error.
func GetVirtualMachineManagedDisks(t testing.TestingT, vmName string, resGroupName string, subscriptionID string) []string {
	diskNames, err := GetVirtualMachineManagedDisksE(vmName, resGroupName, subscriptionID)
	require.NoError(t, err)

	return diskNames
}

// GetVirtualMachineManagedDisksE gets the list of Managed Disk names of the specified Azure Virtual Machine.
func GetVirtualMachineManagedDisksE(vmName string, resGroupName string, subscriptionID string) ([]string, error) {

	// Get VM Object
	vm, err := GetVirtualMachineE(vmName, resGroupName, subscriptionID)
	if err != nil {
		return nil, err
	}

<<<<<<< HEAD
	// Attach authorizer to the client
	vmClient.Authorizer = *authorizer
	return &vmClient, nil
=======
	// Get VM attached Disks; value always present even if no disks attached, no nil check needed.
	vmDisks := *vm.StorageProfile.DataDisks

	// Get the Names of the attached Managed Disks
	diskNames := make([]string, len(vmDisks))
	for i, v := range vmDisks {
		// Disk names are required, no nil check needed.
		diskNames[i] = *v.Name
	}

	return diskNames, nil
>>>>>>> 8c23c7e9
}

// GetVirtualMachineOSDiskName gets the OS Disk name of the specified Azure Virtual Machine.
// This function would fail the test if there is an error.
func GetVirtualMachineOSDiskName(t testing.TestingT, vmName string, resGroupName string, subscriptionID string) string {
	osDiskName, err := GetVirtualMachineOSDiskNameE(vmName, resGroupName, subscriptionID)
	require.NoError(t, err)

	return osDiskName
}

// GetVirtualMachineOSDiskNameE gets the OS Disk name of the specified Azure Virtual Machine.
func GetVirtualMachineOSDiskNameE(vmName string, resGroupName string, subscriptionID string) (string, error) {
	// Get VM Object
	vm, err := GetVirtualMachineE(vmName, resGroupName, subscriptionID)
	if err != nil {
		return "", err
	}

	return *vm.StorageProfile.OsDisk.Name, nil
}

// GetVirtualMachineAvailabilitySetID gets the Availability Set ID of the specified Azure Virtual Machine.
// This function would fail the test if there is an error.
func GetVirtualMachineAvailabilitySetID(t testing.TestingT, vmName string, resGroupName string, subscriptionID string) string {
	avsID, err := GetVirtualMachineAvailabilitySetIDE(vmName, resGroupName, subscriptionID)
	require.NoError(t, err)

	return avsID
}

// GetVirtualMachineAvailabilitySetIDE gets the Availability Set ID of the specified Azure Virtual Machine.
func GetVirtualMachineAvailabilitySetIDE(vmName string, resGroupName string, subscriptionID string) (string, error) {
	// Get VM Object
	vm, err := GetVirtualMachineE(vmName, resGroupName, subscriptionID)
	if err != nil {
		return "", err
	}

	// Virtual Machine has no associated Availability Set
	if vm.AvailabilitySet == nil {
		return "", nil
	}

	// Get ID from resource string
	avs, err := GetNameFromResourceIDE(*vm.AvailabilitySet.ID)
	if err != nil {
		return "", err
	}

	return avs, nil
}

// VMImage represents the storage image for the specified Azure Virtual Machine.
type VMImage struct {
	Publisher string
	Offer     string
	SKU       string
	Version   string
}

// GetVirtualMachineImage gets the Image of the specified Azure Virtual Machine.
// This function would fail the test if there is an error.
func GetVirtualMachineImage(t testing.TestingT, vmName string, resGroupName string, subscriptionID string) VMImage {
	vmImage, err := GetVirtualMachineImageE(vmName, resGroupName, subscriptionID)
	require.NoError(t, err)

	return vmImage
}

// GetVirtualMachineImageE gets the Image  of the specified Azure Virtual Machine.
func GetVirtualMachineImageE(vmName string, resGroupName string, subscriptionID string) (VMImage, error) {
	var vmImage VMImage

	// Get VM Object
	vm, err := GetVirtualMachineE(vmName, resGroupName, subscriptionID)
	if err != nil {
		return vmImage, err
	}

	// Populate VM Image; values always present, no nil checks needed
	vmImage.Publisher = *vm.StorageProfile.ImageReference.Publisher
	vmImage.Offer = *vm.StorageProfile.ImageReference.Offer
	vmImage.SKU = *vm.StorageProfile.ImageReference.Sku
	vmImage.Version = *vm.StorageProfile.ImageReference.Version

	return vmImage, nil
}

// GetSizeOfVirtualMachine gets the Size Type of the specified Azure Virtual Machine.
// This function would fail the test if there is an error.
func GetSizeOfVirtualMachine(t testing.TestingT, vmName string, resGroupName string, subscriptionID string) compute.VirtualMachineSizeTypes {
	size, err := GetSizeOfVirtualMachineE(vmName, resGroupName, subscriptionID)
	require.NoError(t, err)

	return size
}

// GetSizeOfVirtualMachineE gets the Size Type of the specified Azure Virtual Machine.
func GetSizeOfVirtualMachineE(vmName string, resGroupName string, subscriptionID string) (compute.VirtualMachineSizeTypes, error) {
	// Get VM Object
	vm, err := GetVirtualMachineE(vmName, resGroupName, subscriptionID)
	if err != nil {
		return "", err
	}

	return vm.VirtualMachineProperties.HardwareProfile.VMSize, nil
}

// GetVirtualMachineTags gets the Tags of the specified Virtual Machine as a map.
// This function would fail the test if there is an error.
func GetVirtualMachineTags(t testing.TestingT, vmName string, resGroupName string, subscriptionID string) map[string]string {
	tags, err := GetVirtualMachineTagsE(vmName, resGroupName, subscriptionID)
	require.NoError(t, err)

	return tags
}

// GetVirtualMachineTagsE gets the Tags of the specified Virtual Machine as a map.
func GetVirtualMachineTagsE(vmName string, resGroupName string, subscriptionID string) (map[string]string, error) {
	// Setup a blank map to populate and return
	var tags map[string]string

	// Get VM Object
	vm, err := GetVirtualMachineE(vmName, resGroupName, subscriptionID)
	if err != nil {
		return nil, err
	}

	// Range through existing tags and populate above map accordingly
	for k, v := range vm.Tags {
		tags[k] = *v
	}

	return tags, nil
}

// ***************************************************** //
// Get multiple Virtual Machines from a Resource Group
// ***************************************************** //

// ListVirtualMachinesForResourceGroup gets a list of all Virtual Machine names in the specified Resource Group.
// This function would fail the test if there is an error.
func ListVirtualMachinesForResourceGroup(t testing.TestingT, resGroupName string, subscriptionID string) []string {
	vms, err := ListVirtualMachinesForResourceGroupE(resGroupName, subscriptionID)
	require.NoError(t, err)
	return vms
}

// ListVirtualMachinesForResourceGroupE gets a list of all Virtual Machine names in the specified Resource Group.
func ListVirtualMachinesForResourceGroupE(resourceGroupName string, subscriptionID string) ([]string, error) {
	var vmDetails []string

	vmClient, err := GetVirtualMachineClientE(subscriptionID)
	if err != nil {
		return nil, err
	}

	vms, err := vmClient.List(context.Background(), resourceGroupName)
	if err != nil {
		return nil, err
	}

	for _, v := range vms.Values() {
		vmDetails = append(vmDetails, *v.Name)
	}
	return vmDetails, nil
}

// GetVirtualMachinesForResourceGroup gets all Virtual Machine objects in the specified Resource Group. Each
// VM Object represents the entire set of VM compute properties accessible by using the VM name as the map key.
// This function would fail the test if there is an error.
func GetVirtualMachinesForResourceGroup(t testing.TestingT, resGroupName string, subscriptionID string) map[string]compute.VirtualMachineProperties {
	vms, err := GetVirtualMachinesForResourceGroupE(resGroupName, subscriptionID)
	require.NoError(t, err)
	return vms
}

// GetVirtualMachinesForResourceGroupE gets all Virtual Machine objects in the specified Resource Group. Each
// VM Object represents the entire set of VM compute properties accessible by using the VM name as the map key.
func GetVirtualMachinesForResourceGroupE(resourceGroupName string, subscriptionID string) (map[string]compute.VirtualMachineProperties, error) {
	// Create VM Client
	vmClient, err := GetVirtualMachineClientE(subscriptionID)
	if err != nil {
		return nil, err
	}

	// Get the list of VMs in the Resource Group
	vms, err := vmClient.List(context.Background(), resourceGroupName)
	if err != nil {
		return nil, err
	}

	// Get the VMs in the Resource Group.
	vmDetails := make(map[string]compute.VirtualMachineProperties, len(vms.Values()))
	for _, v := range vms.Values() {
		// VM name and machine properties are required for each VM, no nill check required.
		vmDetails[*v.Name] = *v.VirtualMachineProperties
	}
	return vmDetails, nil
}

// ******************************************************************** //
// Get VM using Instance and Instance property get, reducing SKD calls
// ******************************************************************** //

// Instance of the VM
type Instance struct {
	*compute.VirtualMachine
}

// GetVirtualMachineInstanceSize gets the size of the Virtual Machine.
func (vm *Instance) GetVirtualMachineInstanceSize() compute.VirtualMachineSizeTypes {
	return vm.VirtualMachineProperties.HardwareProfile.VMSize
}

// *********************** //
// Get the base VM Object
// *********************** //

// GetVirtualMachine gets a Virtual Machine in the specified Azure Resource Group.
// This function would fail the test if there is an error.
func GetVirtualMachine(t testing.TestingT, vmName string, resGroupName string, subscriptionID string) *compute.VirtualMachine {
	vm, err := GetVirtualMachineE(vmName, resGroupName, subscriptionID)
	require.NoError(t, err)
	return vm
}

// GetVirtualMachineE gets a Virtual Machine in the specified Azure Resource Group.
func GetVirtualMachineE(vmName string, resGroupName string, subscriptionID string) (*compute.VirtualMachine, error) {
	// Validate resource group name and subscription ID
	resGroupName, err := getTargetAzureResourceGroupName(resGroupName)
	if err != nil {
		return nil, err
	}

	// Get the client reference
	client, err := GetVirtualMachineClientE(subscriptionID)
	if err != nil {
		return nil, err
	}

	vm, err := client.Get(context.Background(), resGroupName, vmName, compute.InstanceView)
	if err != nil {
		return nil, err
	}

	return &vm, nil
}

// GetVirtualMachineClientE creates a Azure Virtual Machine client in the specified Azure Subscription.
func GetVirtualMachineClientE(subscriptionID string) (*compute.VirtualMachinesClient, error) {
	// Validate Azure subscription ID
	subscriptionID, err := getTargetAzureSubscription(subscriptionID)
	if err != nil {
		return nil, err
	}

	// Get the VM client
	client := compute.NewVirtualMachinesClient(subscriptionID)

	// Create an authorizer
	authorizer, err := NewAuthorizer()
	if err != nil {
		return nil, err
	}
	client.Authorizer = *authorizer

	return &client, nil
}<|MERGE_RESOLUTION|>--- conflicted
+++ resolved
@@ -8,7 +8,6 @@
 	"github.com/stretchr/testify/require"
 )
 
-<<<<<<< HEAD
 // GetVirtualMachineClient is a helper function that will setup an Azure Virtual Machine client on your behalf.
 func GetVirtualMachineClient(t testing.TestingT, subscriptionID string) *compute.VirtualMachinesClient {
 	vmClient, err := GetVirtualMachineClientE(subscriptionID)
@@ -26,7 +25,18 @@
 		return nil, err
 	}
 	// snippet-tag-end::client_factory_example.helper
-=======
+
+	// Create an authorizer
+	authorizer, err := NewAuthorizer()
+	if err != nil {
+		return nil, err
+	}
+
+	// Attach authorizer to the client
+	vmClient.Authorizer = *authorizer
+	return &vmClient, nil
+}
+
 // VirtualMachineExists indicates whether the specifcied Azure Virtual Machine exists.
 // This function would fail the test if there is an error.
 func VirtualMachineExists(t testing.TestingT, vmName string, resGroupName string, subscriptionID string) bool {
@@ -68,7 +78,6 @@
 
 	// Get VM NIC(s); value always present, no nil checks needed.
 	vmNICs := *vm.NetworkProfile.NetworkInterfaces
->>>>>>> 8c23c7e9
 
 	nics := make([]string, len(vmNICs))
 	for i, nic := range vmNICs {
@@ -99,11 +108,6 @@
 		return nil, err
 	}
 
-<<<<<<< HEAD
-	// Attach authorizer to the client
-	vmClient.Authorizer = *authorizer
-	return &vmClient, nil
-=======
 	// Get VM attached Disks; value always present even if no disks attached, no nil check needed.
 	vmDisks := *vm.StorageProfile.DataDisks
 
@@ -115,7 +119,6 @@
 	}
 
 	return diskNames, nil
->>>>>>> 8c23c7e9
 }
 
 // GetVirtualMachineOSDiskName gets the OS Disk name of the specified Azure Virtual Machine.
@@ -364,25 +367,4 @@
 	}
 
 	return &vm, nil
-}
-
-// GetVirtualMachineClientE creates a Azure Virtual Machine client in the specified Azure Subscription.
-func GetVirtualMachineClientE(subscriptionID string) (*compute.VirtualMachinesClient, error) {
-	// Validate Azure subscription ID
-	subscriptionID, err := getTargetAzureSubscription(subscriptionID)
-	if err != nil {
-		return nil, err
-	}
-
-	// Get the VM client
-	client := compute.NewVirtualMachinesClient(subscriptionID)
-
-	// Create an authorizer
-	authorizer, err := NewAuthorizer()
-	if err != nil {
-		return nil, err
-	}
-	client.Authorizer = *authorizer
-
-	return &client, nil
 }