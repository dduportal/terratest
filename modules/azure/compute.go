package azure

import (
	"context"
	"errors"

	"github.com/Azure/azure-sdk-for-go/services/compute/mgmt/2019-07-01/compute"
	"github.com/gruntwork-io/terratest/modules/testing"
	"github.com/stretchr/testify/require"
)

<<<<<<< HEAD
// GetVirtualMachineClientE is a helper function that will setup an Azure Virtual Machine client on your behalf.
func GetVirtualMachineClientE(subscriptionID string) (*compute.VirtualMachinesClient, error) {
	// Validate Azure subscription ID
	subscriptionID, err := getTargetAzureSubscription(subscriptionID)
=======
// VirtualMachineExists indicates whether the specifcied Azure Virtual Machine exists.
// This function would fail the test if there is an error.
func VirtualMachineExists(t testing.TestingT, vmName string, resGroupName string, subscriptionID string) bool {
	exists, err := VirtualMachineExistsE(t, vmName, resGroupName, subscriptionID)
	require.NoError(t, err)
	return exists
}

// VirtualMachineExistsE indicates whether the specifcied Azure Virtual Machine exists.
func VirtualMachineExistsE(t testing.TestingT, vmName string, resGroupName string, subscriptionID string) (bool, error) {
	// Get VM Object
	_, err := GetVirtualMachineE(t, vmName, resGroupName, subscriptionID)
>>>>>>> fbd46ef9
	if err != nil {
		return false, err
	}
	return true, nil
}

// GetVirtualMachineNics gets a list of Network Interface names for a specifcied Azure Virtual Machine.
// This function would fail the test if there is an error.
func GetVirtualMachineNics(t testing.TestingT, vmName string, resGroupName string, subscriptionID string) []string {
	nicList, err := GetVirtualMachineNicsE(t, vmName, resGroupName, subscriptionID)
	require.NoError(t, err)

	return nicList
}

// GetVirtualMachineNicsE gets a list of Network Interface names for a specified Azure Virtual Machine.
func GetVirtualMachineNicsE(t testing.TestingT, vmName string, resGroupName string, subscriptionID string) ([]string, error) {
	nics := []string{}

	// Get VM Object
	vm, err := GetVirtualMachineE(t, vmName, resGroupName, subscriptionID)
	if err != nil {
		return nics, err
	}

	vmNICs := *vm.NetworkProfile.NetworkInterfaces
	if len(vmNICs) == 0 {
		// No VM NICs attached is still valid but returning a meaningful error
		return nics, errors.New("No network interface attached to this Virtual Machine")
	}

	// Get the attached NIC names
	for _, nic := range vmNICs {
		nics = append(nics, GetNameFromResourceID(*nic.ID))
	}
	return nics, nil
}

// GetVirtualMachineNicCount gets the Network Interface count of the specified Azure Virtual Machine.
// This function would fail the test if there is an error.
func GetVirtualMachineNicCount(t testing.TestingT, vmName string, resGroupName string, subscriptionID string) int {
	nicCount, err := GetVirtualMachineNicCountE(t, vmName, resGroupName, subscriptionID)
	require.NoError(t, err)

	return nicCount
}

// GetVirtualMachineNicCountE gets the Network Interface count of the specified Azure Virtual Machine.
func GetVirtualMachineNicCountE(t testing.TestingT, vmName string, resGroupName string, subscriptionID string) (int, error) {
	nicCount := 0

	// Get VM Object
	vm, err := GetVirtualMachineE(t, vmName, resGroupName, subscriptionID)
	if err != nil {
		return nicCount, err
	}

	return len(*vm.NetworkProfile.NetworkInterfaces), nil
}

// GetVirtualMachineManagedDisks gets the list of Managed Disk names of the specified Azure Virtual Machine.
// This function would fail the test if there is an error.
func GetVirtualMachineManagedDisks(t testing.TestingT, vmName string, resGroupName string, subscriptionID string) []string {
	diskNames, err := GetVirtualMachineManagedDisksE(t, vmName, resGroupName, subscriptionID)
	require.NoError(t, err)

	return diskNames
}

// GetVirtualMachineManagedDisksE gets the list of Managed Disk names of the specified Azure Virtual Machine.
func GetVirtualMachineManagedDisksE(t testing.TestingT, vmName string, resGroupName string, subscriptionID string) ([]string, error) {
	diskNames := []string{}

	// Get VM Object
	vm, err := GetVirtualMachineE(t, vmName, resGroupName, subscriptionID)
	if err != nil {
		return diskNames, err
	}

	// Get VM Attached Disks
	vmDisks := *vm.StorageProfile.DataDisks
	for _, v := range vmDisks {
		diskNames = append(diskNames, *v.Name)
	}

	return diskNames, nil
}

// GetVirtualMachineManagedDiskCount gets the Managed Disk count of the specified Azure Virtual Machine.
// This function would fail the test if there is an error.
func GetVirtualMachineManagedDiskCount(t testing.TestingT, vmName string, resGroupName string, subscriptionID string) int {
	mngDiskCount, err := GetVirtualMachineManagedDiskCountE(t, vmName, resGroupName, subscriptionID)
	require.NoError(t, err)

	return mngDiskCount
}

// GetVirtualMachineManagedDiskCountE gets the Managed Disk count of the specified Azure Virtual Machine.
func GetVirtualMachineManagedDiskCountE(t testing.TestingT, vmName string, resGroupName string, subscriptionID string) (int, error) {
	mngDiskCount := -1

	// Get VM Object
	vm, err := GetVirtualMachineE(t, vmName, resGroupName, subscriptionID)
	if err != nil {
		return mngDiskCount, err
	}

	return len(*vm.StorageProfile.DataDisks), nil
}

// GetVirtualMachineOsDiskName gets the OS Disk name of the specified Azure Virtual Machine.
// This function would fail the test if there is an error.
func GetVirtualMachineOsDiskName(t testing.TestingT, vmName string, resGroupName string, subscriptionID string) string {
	osDiskName, err := GetVirtualMachineOsDiskNameE(t, vmName, resGroupName, subscriptionID)
	require.NoError(t, err)

	return osDiskName
}

// GetVirtualMachineOsDiskNameE gets the OS Disk name of the specified Azure Virtual Machine.
func GetVirtualMachineOsDiskNameE(t testing.TestingT, vmName string, resGroupName string, subscriptionID string) (string, error) {
	// Get VM Object
	vm, err := GetVirtualMachineE(t, vmName, resGroupName, subscriptionID)
	if err != nil {
		return "", err
	}

	return *vm.StorageProfile.OsDisk.Name, nil
}

// GetVirtualMachineState gets the State of the specified Azure Virtual Machine.
// This function would fail the test if there is an error.
func GetVirtualMachineState(t testing.TestingT, vmName string, resGroupName string, subscriptionID string) string {
	vmState, err := GetVirtualMachineStateE(t, vmName, resGroupName, subscriptionID)
	require.NoError(t, err)
	return vmState
}

// GetVirtualMachineStateE gets the State of the specified Azure Virtual Machine.
func GetVirtualMachineStateE(t testing.TestingT, vmName string, resGroupName string, subscriptionID string) (string, error) {
	// Get VM Object
	vm, err := GetVirtualMachineE(t, vmName, resGroupName, subscriptionID)
	if err != nil {
		return "", err
	}

	return vm.Status, nil
}

// GetVirtualMachineAvailabilitySetID gets the Availability Set ID of the specified Azure Virtual Machine.
// This function would fail the test if there is an error.
func GetVirtualMachineAvailabilitySetID(t testing.TestingT, vmName string, resGroupName string, subscriptionID string) string {
	adminUser, err := GetVirtualMachineAvailabilitySetIDE(t, vmName, resGroupName, subscriptionID)
	require.NoError(t, err)

	return adminUser
}

// GetVirtualMachineAvailabilitySetIDE gets the Availability Set ID of the specified Azure Virtual Machine.
func GetVirtualMachineAvailabilitySetIDE(t testing.TestingT, vmName string, resGroupName string, subscriptionID string) (string, error) {
	// Get VM Object
	vm, err := GetVirtualMachineE(t, vmName, resGroupName, subscriptionID)
	if err != nil {
		return "", err
	}

	return GetNameFromResourceID(*vm.AvailabilitySet.ID), nil
}

// VMImage represents the storage image for the specified Azure Virtual Machine.
type VMImage struct {
	Publisher string
	Offer     string
	SKU       string
	Version   string
}

// GetVirtualMachineImage gets the Image of the specified Azure Virtual Machine.
// This function would fail the test if there is an error.
func GetVirtualMachineImage(t testing.TestingT, vmName string, resGroupName string, subscriptionID string) VMImage {
	adminUser, err := GetVirtualMachineImageE(t, vmName, resGroupName, subscriptionID)
	require.NoError(t, err)

	return adminUser
}

// GetVirtualMachineImageE gets the Image  of the specified Azure Virtual Machine.
func GetVirtualMachineImageE(t testing.TestingT, vmName string, resGroupName string, subscriptionID string) (VMImage, error) {
	vmImage := VMImage{}

	// Get VM Object
	vm, err := GetVirtualMachineE(t, vmName, resGroupName, subscriptionID)
	if err != nil {
		return vmImage, err
	}

	// Populate VM Image
	vmImage.Publisher = *vm.StorageProfile.ImageReference.Publisher
	vmImage.Offer = *vm.StorageProfile.ImageReference.Offer
	vmImage.SKU = *vm.StorageProfile.ImageReference.Sku
	vmImage.Version = *vm.StorageProfile.ImageReference.Version

	return vmImage, nil
}

// GetVirtualMachineAdminUser gets the Admin Username of the specified Azure Virtual Machine.
// This function would fail the test if there is an error.
func GetVirtualMachineAdminUser(t testing.TestingT, vmName string, resGroupName string, subscriptionID string) string {
	adminUser, err := GetVirtualMachineAdminUserE(t, vmName, resGroupName, subscriptionID)
	require.NoError(t, err)
	return adminUser
}

// GetVirtualMachineAdminUserE gets the Admin Username of the specified Azure Virtual Machine.
func GetVirtualMachineAdminUserE(t testing.TestingT, vmName string, resGroupName string, subscriptionID string) (string, error) {
	// Get VM Object
	vm, err := GetVirtualMachineE(t, vmName, resGroupName, subscriptionID)
	if err != nil {
		return "", err
	}

	return string(*vm.OsProfile.AdminUsername), nil
}

// GetVirtualMachineSize gets the Size Type of the specified Azure Virtual Machine.
// This function would fail the test if there is an error.
func GetVirtualMachineSize(t testing.TestingT, vmName string, resGroupName string, subscriptionID string) compute.VirtualMachineSizeTypes {
	size, err := GetVirtualMachineSizeE(t, vmName, resGroupName, subscriptionID)
	require.NoError(t, err)

	return size
}

// GetVirtualMachineSizeE gets the Size Type of the specified Azure Virtual Machine.
func GetVirtualMachineSizeE(t testing.TestingT, vmName string, resGroupName string, subscriptionID string) (compute.VirtualMachineSizeTypes, error) {
	// Get VM Object
	vm, err := GetVirtualMachineE(t, vmName, resGroupName, subscriptionID)
	if err != nil {
		return "", err
	}

	return vm.VirtualMachineProperties.HardwareProfile.VMSize, nil
}

// GetVirtualMachineTags gets the Tags of the specified Virtual Machine as a map.
// This function would fail the test if there is an error.
func GetVirtualMachineTags(t testing.TestingT, vmName string, resGroupName string, subscriptionID string) map[string]string {
	tags, err := GetVirtualMachineTagsE(t, vmName, resGroupName, subscriptionID)
	require.NoError(t, err)

	return tags
}

// GetVirtualMachineTagsE gets the Tags of the specified Virtual Machine as a map.
func GetVirtualMachineTagsE(t testing.TestingT, vmName string, resGroupName string, subscriptionID string) (map[string]string, error) {
	// Setup a blank map to populate and return
	tags := make(map[string]string)

	// Get VM Object
	vm, err := GetVirtualMachineE(t, vmName, resGroupName, subscriptionID)
	if err != nil {
		return nil, err
	}

	// Range through existing tags and populate above map accordingly
	for k, v := range vm.Tags {
		tags[k] = *v
	}

	return tags, nil
}

// ***************************************************** //
// Get multiple Virtual Machines from a Resource Group
// ***************************************************** //

// GetResourceGroupVirtualMachines gets a list of all Virtual Machine names in the specified Resource Group.
// This function would fail the test if there is an error.
func GetResourceGroupVirtualMachines(t testing.TestingT, resGroupName string, subscriptionID string) []string {
	vms, err := GetResourceGroupVirtualMachinesE(t, resGroupName, subscriptionID)
	require.NoError(t, err)
	return vms
}

// GetResourceGroupVirtualMachinesE gets a list of all Virtual Machine names in the specified Resource Group.
func GetResourceGroupVirtualMachinesE(t testing.TestingT, resourceGroupName string, subscriptionID string) ([]string, error) {
	vmDetails := []string{}

	vmClient, err := GetVirtualMachineClientE(subscriptionID)
	if err != nil {
		return nil, err
	}

	vms, err := vmClient.List(context.Background(), resourceGroupName)
	if err != nil {
		return nil, err
	}

	for _, v := range vms.Values() {
		vmDetails = append(vmDetails, *v.Name)
	}
	return vmDetails, nil
}

// GetResourceGroupVirtualMachinesObjects gets all Virtual Machine objects in the specified Resource Group.
// This function would fail the test if there is an error.
func GetResourceGroupVirtualMachinesObjects(t testing.TestingT, resGroupName string, subscriptionID string) *map[string]compute.VirtualMachineProperties {
	vms, err := GetResourceGroupVirtualMachinesObjectsE(t, resGroupName, subscriptionID)
	require.NoError(t, err)
	return vms
}

// GetResourceGroupVirtualMachinesObjectsE gets all Virtual Machine objects in the specified Resource Group.
func GetResourceGroupVirtualMachinesObjectsE(t testing.TestingT, resourceGroupName string, subscriptionID string) (*map[string]compute.VirtualMachineProperties, error) {
	vmClient, err := GetVirtualMachineClientE(subscriptionID)
	if err != nil {
		return nil, err
	}

	vms, err := vmClient.List(context.Background(), resourceGroupName)
	if err != nil {
		return nil, err
	}

	vmDetails := make(map[string]compute.VirtualMachineProperties)
	for _, v := range vms.Values() {
		machineName := v.Name
		vmProperties := v.VirtualMachineProperties
		vmDetails[string(*machineName)] = *vmProperties
	}
	return &vmDetails, nil
}

// ******************************************************************** //
// Get VM using Instance and Instance property get, reducing SKD calls
// ******************************************************************** //

// Instance of the VM
type Instance struct {
	*compute.VirtualMachine
}

// GetVirtualMachineInstance gets a local Virtual Machine instance in the specified Resource Group.
// This function would fail the test if there is an error.
func GetVirtualMachineInstance(t testing.TestingT, vmName string, resGroupName string, subscriptionID string) *Instance {
	vm, err := GetVirtualMachineInstanceE(t, vmName, resGroupName, subscriptionID)
	require.NoError(t, err)
	return vm
}

// GetVirtualMachineInstanceE gets a local Virtual Machine instance in the specified Resource Group.
func GetVirtualMachineInstanceE(t testing.TestingT, vmName string, resGroupName string, subscriptionID string) (*Instance, error) {
	// Get VM Object
	vm, err := GetVirtualMachineE(t, vmName, resGroupName, subscriptionID)
	if err != nil {
		return nil, err
	}

	return &Instance{vm}, nil
}

// GetVirtualMachineInstanceSize gets the size of the Virtual Machine.
func (vm *Instance) GetVirtualMachineInstanceSize() compute.VirtualMachineSizeTypes {
	return vm.VirtualMachineProperties.HardwareProfile.VMSize
}

// *********************** //
// Get the base VM Object
// *********************** //

// GetVirtualMachine gets a Virtual Machine in the specified Azure Resource Group.
// This function would fail the test if there is an error.
func GetVirtualMachine(t testing.TestingT, vmName string, resGroupName string, subscriptionID string) *compute.VirtualMachine {
	vm, err := GetVirtualMachineE(t, vmName, resGroupName, subscriptionID)
	require.NoError(t, err)
	return vm
}

// GetVirtualMachineE gets a Virtual Machine in the specified Azure Resource Group.
func GetVirtualMachineE(t testing.TestingT, vmName string, resGroupName string, subscriptionID string) (*compute.VirtualMachine, error) {
	// Validate resource group name and subscription ID
	resGroupName, err := getTargetAzureResourceGroupName(resGroupName)
	if err != nil {
		return nil, err
	}

	// Get the client reference
	client, err := GetVirtualMachineClientE(subscriptionID)
	if err != nil {
		return nil, err
	}

	vm, err := client.Get(context.Background(), resGroupName, vmName, compute.InstanceView)
	if err != nil {
		return nil, err
	}

	return &vm, nil
}

// GetVirtualMachineClientE creates a Azure Virtual Machine client in the specified Azure Subscription.
func GetVirtualMachineClientE(subscriptionID string) (*compute.VirtualMachinesClient, error) {
	// Validate Azure subscription ID
	subscriptionID, err := getTargetAzureSubscription(subscriptionID)
	if err != nil {
		return nil, err
	}

	// Get the VM client
	client := compute.NewVirtualMachinesClient(subscriptionID)

	// Create an authorizer
	authorizer, err := NewAuthorizer()
	if err != nil {
		return nil, err
	}
	client.Authorizer = *authorizer

	return &client, nil
}<|MERGE_RESOLUTION|>--- conflicted
+++ resolved
@@ -9,12 +9,6 @@
 	"github.com/stretchr/testify/require"
 )
 
-<<<<<<< HEAD
-// GetVirtualMachineClientE is a helper function that will setup an Azure Virtual Machine client on your behalf.
-func GetVirtualMachineClientE(subscriptionID string) (*compute.VirtualMachinesClient, error) {
-	// Validate Azure subscription ID
-	subscriptionID, err := getTargetAzureSubscription(subscriptionID)
-=======
 // VirtualMachineExists indicates whether the specifcied Azure Virtual Machine exists.
 // This function would fail the test if there is an error.
 func VirtualMachineExists(t testing.TestingT, vmName string, resGroupName string, subscriptionID string) bool {
@@ -27,7 +21,6 @@
 func VirtualMachineExistsE(t testing.TestingT, vmName string, resGroupName string, subscriptionID string) (bool, error) {
 	// Get VM Object
 	_, err := GetVirtualMachineE(t, vmName, resGroupName, subscriptionID)
->>>>>>> fbd46ef9
 	if err != nil {
 		return false, err
 	}
