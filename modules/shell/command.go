package shell

import (
	"bufio"
	"errors"
	"fmt"
	"io"
	"os"
	"os/exec"
	"strings"
	"sync"
	"syscall"
	"testing"

	"github.com/stretchr/testify/require"

	"github.com/gruntwork-io/terratest/modules/logger"
)

// Command is a simpler struct for defining commands than Go's built-in Cmd.
type Command struct {
	Command           string            // The command to run
	Args              []string          // The args to pass to the command
	WorkingDir        string            // The working directory
	Env               map[string]string // Additional environment variables to set
	OutputMaxLineSize int               // The max line size of stdout and stderr (in bytes)
}

// RunCommand runs a shell command and redirects its stdout and stderr to the stdout of the atomic script itself.
func RunCommand(t *testing.T, command Command) {
	err := RunCommandE(t, command)
	if err != nil {
		t.Fatal(err)
	}
}

// RunCommandE runs a shell command and redirects its stdout and stderr to the stdout of the atomic script itself.
func RunCommandE(t *testing.T, command Command) error {
	_, err := RunCommandAndGetOutputE(t, command)
	return err
}

// RunCommandAndGetOutput runs a shell command and returns its stdout and stderr as a string. The stdout and stderr of that command will also
// be printed to the stdout and stderr of this Go program to make debugging easier.
func RunCommandAndGetOutput(t *testing.T, command Command) string {
	out, err := RunCommandAndGetOutputE(t, command)
	if err != nil {
		t.Fatal(err)
	}
	return out
}

// RunCommandAndGetOutputE runs a shell command and returns its stdout and stderr as a string. The stdout and stderr of that command will also
// be printed to the stdout and stderr of this Go program to make debugging easier.
func RunCommandAndGetOutputE(t *testing.T, command Command) (string, error) {
	allOutput := []string{}
	err := runCommandAndStoreOutputE(t, command, &allOutput, &allOutput)

	output := strings.Join(allOutput, "\n")
	return output, err
}

// RunCommandAndGetStdOut runs a shell command and returns solely its stdout (but not stderr) as a string. The stdout
// and stderr of that command will also be printed to the stdout and stderr of this Go program to make debugging easier.
// If there are any errors, fail the test.
func RunCommandAndGetStdOut(t *testing.T, command Command) string {
	output, err := RunCommandAndGetStdOutE(t, command)
	require.NoError(t, err)
	return output
}

// RunCommandAndGetStdOutE runs a shell command and returns solely its stdout (but not stderr) as a string. The stdout
// and stderr of that command will also be printed to the stdout and stderr of this Go program to make debugging easier.
func RunCommandAndGetStdOutE(t *testing.T, command Command) (string, error) {
	stdout := []string{}
	stderr := []string{}
	err := runCommandAndStoreOutputE(t, command, &stdout, &stderr)

	output := strings.Join(stdout, "\n")
	return output, err
}

// runCommandAndStoreOutputE runs a shell command and stores each line from stdout and stderr in the given
// storedStdout and storedStderr variables, respectively. The stdout and stderr of that command will also
// be printed to the stdout and stderr of this Go program to make debugging easier.
func runCommandAndStoreOutputE(t *testing.T, command Command, storedStdout *[]string, storedStderr *[]string) error {
	logger.Logf(t, "Running command %s with args %s", command.Command, command.Args)

	cmd := exec.Command(command.Command, command.Args...)
	cmd.Dir = command.WorkingDir
	cmd.Stdin = os.Stdin
	cmd.Env = formatEnvVars(command)

	stdout, err := cmd.StdoutPipe()
	if err != nil {
		return err
	}

	stderr, err := cmd.StderrPipe()
	if err != nil {
		return err
	}

	err = cmd.Start()
	if err != nil {
		return err
	}

<<<<<<< HEAD
	output, err := readStdoutAndStderr(t, stdout, stderr, command.OutputMaxLineSize)
	if err != nil {
		return output, err
=======
	if err := readStdoutAndStderr(t, stdout, stderr, storedStdout, storedStderr); err != nil {
		return err
>>>>>>> f36b86b9
	}

	if err := cmd.Wait(); err != nil {
		return err
	}

	return nil
}

<<<<<<< HEAD
// This function captures stdout and stderr while still printing it to the stdout and stderr of this Go program
func readStdoutAndStderr(t *testing.T, stdout io.ReadCloser, stderr io.ReadCloser, maxLineSize int) (string, error) {
	allOutput := []string{}

=======
// This function captures stdout and stderr into the given variables while still printing it to the stdout and stderr
// of this Go program
func readStdoutAndStderr(t *testing.T, stdout io.ReadCloser, stderr io.ReadCloser, storedStdout *[]string, storedStderr *[]string) error {
>>>>>>> f36b86b9
	stdoutScanner := bufio.NewScanner(stdout)
	stderrScanner := bufio.NewScanner(stderr)

	if maxLineSize > 0 {
		stdoutScanner.Buffer(make([]byte, maxLineSize), maxLineSize)
		stderrScanner.Buffer(make([]byte, maxLineSize), maxLineSize)
	}

	wg := &sync.WaitGroup{}
	mutex := &sync.Mutex{}
	wg.Add(2)
	go readData(t, stdoutScanner, wg, mutex, storedStdout)
	go readData(t, stderrScanner, wg, mutex, storedStderr)
	wg.Wait()

	if err := stdoutScanner.Err(); err != nil {
		return err
	}

	if err := stderrScanner.Err(); err != nil {
		return err
	}

	return nil
}

func readData(t *testing.T, scanner *bufio.Scanner, wg *sync.WaitGroup, mutex *sync.Mutex, allOutput *[]string) {
	defer wg.Done()
	for scanner.Scan() {
		logTextAndAppendToOutput(t, mutex, scanner.Text(), allOutput)
	}
}

func logTextAndAppendToOutput(t *testing.T, mutex *sync.Mutex, text string, allOutput *[]string) {
	defer mutex.Unlock()
	logger.Log(t, text)
	mutex.Lock()
	*allOutput = append(*allOutput, text)
}

// GetExitCodeForRunCommandError tries to read the exit code for the error object returned from running a shell command. This is a bit tricky to do
// in a way that works across platforms.
func GetExitCodeForRunCommandError(err error) (int, error) {
	// http://stackoverflow.com/a/10385867/483528
	if exitErr, ok := err.(*exec.ExitError); ok {
		// The program has exited with an exit code != 0

		// This works on both Unix and Windows. Although package
		// syscall is generally platform dependent, WaitStatus is
		// defined for both Unix and Windows and in both cases has
		// an ExitStatus() method with the same signature.
		if status, ok := exitErr.Sys().(syscall.WaitStatus); ok {
			return status.ExitStatus(), nil
		}
		return 1, errors.New("could not determine exit code")
	}

	return 0, nil
}

func formatEnvVars(command Command) []string {
	env := os.Environ()
	for key, value := range command.Env {
		env = append(env, fmt.Sprintf("%s=%s", key, value))
	}
	return env
}<|MERGE_RESOLUTION|>--- conflicted
+++ resolved
@@ -106,14 +106,8 @@
 		return err
 	}
 
-<<<<<<< HEAD
-	output, err := readStdoutAndStderr(t, stdout, stderr, command.OutputMaxLineSize)
-	if err != nil {
-		return output, err
-=======
-	if err := readStdoutAndStderr(t, stdout, stderr, storedStdout, storedStderr); err != nil {
+	if err := readStdoutAndStderr(t, stdout, stderr, storedStdout, storedStderr, command.OutputMaxLineSize); err != nil {
 		return err
->>>>>>> f36b86b9
 	}
 
 	if err := cmd.Wait(); err != nil {
@@ -123,16 +117,9 @@
 	return nil
 }
 
-<<<<<<< HEAD
-// This function captures stdout and stderr while still printing it to the stdout and stderr of this Go program
-func readStdoutAndStderr(t *testing.T, stdout io.ReadCloser, stderr io.ReadCloser, maxLineSize int) (string, error) {
-	allOutput := []string{}
-
-=======
 // This function captures stdout and stderr into the given variables while still printing it to the stdout and stderr
 // of this Go program
-func readStdoutAndStderr(t *testing.T, stdout io.ReadCloser, stderr io.ReadCloser, storedStdout *[]string, storedStderr *[]string) error {
->>>>>>> f36b86b9
+func readStdoutAndStderr(t *testing.T, stdout io.ReadCloser, stderr io.ReadCloser, storedStdout *[]string, storedStderr *[]string, maxLineSize int) error {
 	stdoutScanner := bufio.NewScanner(stdout)
 	stderrScanner := bufio.NewScanner(stderr)
 
